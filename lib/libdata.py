#!/usr/bin/env python

import copy
import numpy as np
import pathlib
import mdtraj
from typing import List

import torch
import torch_geometric
import torch_cluster
import e3nn

import libcg
from libconfig import BASE, DTYPE
from residue_constants import AMINO_ACID_s, AMINO_ACID_REV_s, residue_s


class Normalizer(object):
    def __init__(self, mean, std):
        self.mean = torch.as_tensor(mean, dtype=DTYPE)
        self.std = torch.as_tensor(std, dtype=DTYPE)
        self._is_valid = False

    def set_n_scalar(self, n_scalar):
        if self._is_valid:
            return
        self._is_valid = True
        # apply only on scalar data
        self.mean[n_scalar:] = 0.0
        self.std[n_scalar:] = 1.0
        self.std[self.std == 0.0] = 1.0

    def __call__(self, X):
        return (X - self.mean) / self.std


class PDBset(torch_geometric.data.Dataset):
    def __init__(
        self,
        basedir: str,
        pdblist: List[str],
        cg_model,
        noise_level=0.0,
        get_structure_information=False,
        random_rotation=False,
        normalize=True,
        dtype=DTYPE,
    ):
        super().__init__()
        #
        self.dtype = dtype
        self.basedir = pathlib.Path(basedir)
        self.pdb_s = []
        with open(pdblist) as fp:
            for line in fp:
                if line.startswith("#"):
                    continue
                self.pdb_s.append(line.strip())
        #
        self.n_pdb = len(self.pdb_s)
        self.cg_model = cg_model
        self.noise_level = noise_level
        self.get_structure_information = get_structure_information
        self.random_rotation = random_rotation
        #
        transform_npy_fn = basedir / "transform.npy"
        if transform_npy_fn.exists() and normalize:
            self.transform = Normalizer(*np.load(transform_npy_fn))
        else:
            self.transform = None

    def __len__(self):
        return self.n_pdb

    def __getitem__(self, index) -> torch_geometric.data.Data:
        pdb_id = self.pdb_s[index]
        pdb_fn = self.basedir / f"{pdb_id}.pdb"
        #
        cg = self.cg_model(pdb_fn)
        if self.random_rotation:
            cg = self.rotate_randomly(cg)
        frame_index = np.random.randint(cg.n_frame)
        #
        r_cg = torch.as_tensor(cg.R_cg[frame_index], dtype=DTYPE)
        if self.noise_level > 0.0:
            noise_size = (
                torch.randn(1).item() * (self.noise_level / 2.0) + self.noise_level
            )
            if noise_size >= 0.0:
                r_cg += torch.randn(r_cg.size()) * noise_size
            else:
                noise_size = 0.0
        else:
            noise_size = 0.0
        #
        geom_s = cg.get_geometry(r_cg, cg.continuous)
        #
<<<<<<< HEAD
        data = torch_geometric.data.Data(
            pos=torch.as_tensor(r_cg[cg.atom_mask_cg == 1.0], dtype=self.dtype)
        )
=======
        data = torch_geometric.data.Data(pos=r_cg[cg.atom_mask_cg == 1.0])
>>>>>>> 42b37faf
        data.pos0 = data.pos.clone()
        #
        n_neigh = torch.zeros((r_cg.shape[0], 1), dtype=DTYPE)
        edge_src, edge_dst = torch_cluster.radius_graph(
            data.pos,
            1.0,
        )
        n_neigh[edge_src] += 1.0
        n_neigh[edge_dst] += 1.0
        #
        # features for each residue
        f_in = [[], []]  # 0d, 1d
        # 0d
        f_in[0].append(n_neigh)  # 1
        #
        f_in[0].append(geom_s["bond_length"][1][0][:, None])  # 4
        f_in[0].append(geom_s["bond_length"][1][1][:, None])
        f_in[0].append(geom_s["bond_length"][2][0][:, None])
        f_in[0].append(geom_s["bond_length"][2][1][:, None])
        #
        f_in[0].append(geom_s["bond_angle"][0][:, None])  # 2
        f_in[0].append(geom_s["bond_angle"][1][:, None])
        #
        f_in[0].append(geom_s["dihedral_angle"].reshape(-1, 8))  # 8
        #
        # noise-level
        f_in[0].append(torch.full((r_cg.shape[0], 1), noise_size))  # 1
        #
<<<<<<< HEAD
        f_in[0] = torch.as_tensor(
            np.concatenate(f_in[0], axis=1), dtype=self.dtype
        )  # 16x0e = 16
=======
        f_in[0] = torch.cat(f_in[0], dim=1)  # 16x0e = 16
>>>>>>> 42b37faf
        n_scalar = f_in[0].size(1)  # 16
        #
        # 1d: unit vectors from adjacent residues to the current residue
        f_in[1].append(geom_s["bond_vector"][1][0])
        f_in[1].append(geom_s["bond_vector"][1][1])
        f_in[1].append(geom_s["bond_vector"][2][0])
        f_in[1].append(geom_s["bond_vector"][2][1])
<<<<<<< HEAD
        f_in[1] = torch.as_tensor(
            np.concatenate(f_in[1], axis=1), dtype=self.dtype
        )  # 4x1o = 12
=======
        f_in[1] = torch.cat(f_in[1], dim=1)  # 4x1o = 12
>>>>>>> 42b37faf
        n_vector = int(f_in[1].size(1) // 3)  # 4
        #
        f_in = torch.cat(
            [
                f_in[0],
                f_in[1].reshape(f_in[1].shape[0], -1),
            ],
            dim=1,
        )  # 16x0e + 4x1o = 28
        if self.transform:
            self.transform.set_n_scalar(n_scalar)
            data.f_in = self.transform(f_in)
        else:
            data.f_in = f_in
        data.f_in_Irreps = f"{n_scalar}x0e + {n_vector}x1o"
        #
<<<<<<< HEAD
        global_frame = torch.as_tensor(geom_s["pca"], dtype=self.dtype).reshape(-1)
=======
        global_frame = geom_s["pca"].reshape(-1)
>>>>>>> 42b37faf
        data.global_frame = global_frame.repeat(cg.n_residue, 1)
        #
        data.chain_index = torch.as_tensor(cg.chain_index, dtype=int)
        data.residue_type = torch.as_tensor(cg.residue_index, dtype=torch.long)
        data.continuous = torch.as_tensor(cg.continuous, dtype=self.dtype)
        #
<<<<<<< HEAD
        data.atomic_radius = torch.as_tensor(cg.atomic_radius, dtype=self.dtype)
        data.output_atom_mask = torch.as_tensor(cg.atom_mask, dtype=self.dtype)
        data.output_xyz = torch.as_tensor(cg.R[frame_index], dtype=self.dtype)
=======
        data.atomic_radius = torch.as_tensor(cg.atomic_radius, dtype=DTYPE)
        data.atomic_mass = torch.as_tensor(cg.atomic_mass, dtype=DTYPE)
        data.output_atom_mask = torch.as_tensor(cg.atom_mask, dtype=DTYPE)
        data.output_xyz = torch.as_tensor(cg.R[frame_index], dtype=DTYPE)
>>>>>>> 42b37faf
        #
        if self.get_structure_information:
            cg.get_structure_information()
            data.correct_bb = torch.as_tensor(cg.bb[frame_index], dtype=self.dtype)
            data.correct_torsion = torch.as_tensor(cg.torsion[frame_index], dtype=self.dtype)
            data.torsion_mask = torch.as_tensor(cg.torsion_mask, dtype=self.dtype)
        #
        return data

    def rotate_randomly(self, cg):
        random_rotation = e3nn.o3.rand_matrix().numpy()
        #
        out = copy.deepcopy(cg)
        out.R_cg = out.R_cg @ random_rotation.T
        out.R = out.R @ random_rotation.T
        return out


def create_topology_from_data(data: torch_geometric.data.Data) -> mdtraj.Topology:
    top = mdtraj.Topology()
    #
    chain_prev = -1
    resSeq = 0
    for i_res in range(data.residue_type.size(0)):
        chain_index = data.chain_index[i_res]
        if chain_index != chain_prev:
            chain_prev = chain_index
            resSeq = 0
            top_chain = top.add_chain()
        #
        resSeq += 1
        residue_type_index = int(data.residue_type[i_res])
        residue_name = AMINO_ACID_s[residue_type_index]
        residue_name_std = AMINO_ACID_REV_s.get(residue_name, residue_name)
        if residue_name == "UNK":
            continue
        ref_res = residue_s[residue_name]
        top_residue = top.add_residue(residue_name_std, top_chain, resSeq)
        #
        for i_atm, atom_name in enumerate(ref_res.atom_s):
            if data.output_atom_mask[i_res, i_atm] > 0.0:
                element = mdtraj.core.element.Element.getBySymbol(atom_name[0])
                top.add_atom(atom_name, element, top_residue)
    return top


def create_topology_from_batch(
    batch: torch_geometric.data.Batch,
) -> List[mdtraj.Topology]:
    top_s = list(map(create_topology_from_data, batch.to_data_list()))
    return top_s


def create_trajectory_from_batch(
    batch: torch_geometric.data.Batch,
    output: torch.Tensor = None,
    write_native: bool = False,
) -> List[mdtraj.Trajectory]:
    #
    if output is not None:
        R = output.cpu().detach().numpy()
    #
    write_native = write_native or output is None
    #
    traj_s = []
    for idx, data in enumerate(batch.to_data_list()):
        top = create_topology_from_data(data)
        mask = data.output_atom_mask.cpu().detach().numpy()
        #
        xyz = []
        if write_native:
            xyz.append(data.output_xyz.cpu().detach().numpy()[mask > 0.0])
        else:
            mask = np.ones_like(mask)
        #
        if output is not None:
            start = int(batch._slice_dict["output_atom_mask"][idx])
            end = int(batch._slice_dict["output_atom_mask"][idx + 1])
            xyz.append(R[start:end][mask > 0.0])
        xyz = np.array(xyz)
        #
        traj = mdtraj.Trajectory(xyz=xyz, topology=top)
        traj_s.append(traj)
    return traj_s


def test():
    base_dir = BASE / "pdb.processed"
    pdblist = BASE / "pdb/pdblist"
    cg_model = libcg.ResidueBasedModel
    #
    train_set = PDBset(
        base_dir,
        pdblist,
        cg_model,
        noise_level=0.5,
        random_rotation=True,
        get_structure_information=True,
    )
    train_loader = torch_geometric.loader.DataLoader(
        train_set, batch_size=5, shuffle=True, num_workers=1
    )
    batch = next(iter(train_loader))
    # for batch in train_loader:
    #     traj_s = create_trajectory_from_batch(
    #         batch, batch.output_xyz, write_native=True
    #     )
    r = batch.output_xyz
    mass = batch.atomic_mass
    print(train_set.cg_model.convert_to_cg_tensor(r, mass).shape)


if __name__ == "__main__":
    test()<|MERGE_RESOLUTION|>--- conflicted
+++ resolved
@@ -96,13 +96,9 @@
         #
         geom_s = cg.get_geometry(r_cg, cg.continuous)
         #
-<<<<<<< HEAD
         data = torch_geometric.data.Data(
             pos=torch.as_tensor(r_cg[cg.atom_mask_cg == 1.0], dtype=self.dtype)
         )
-=======
-        data = torch_geometric.data.Data(pos=r_cg[cg.atom_mask_cg == 1.0])
->>>>>>> 42b37faf
         data.pos0 = data.pos.clone()
         #
         n_neigh = torch.zeros((r_cg.shape[0], 1), dtype=DTYPE)
@@ -131,13 +127,9 @@
         # noise-level
         f_in[0].append(torch.full((r_cg.shape[0], 1), noise_size))  # 1
         #
-<<<<<<< HEAD
         f_in[0] = torch.as_tensor(
             np.concatenate(f_in[0], axis=1), dtype=self.dtype
         )  # 16x0e = 16
-=======
-        f_in[0] = torch.cat(f_in[0], dim=1)  # 16x0e = 16
->>>>>>> 42b37faf
         n_scalar = f_in[0].size(1)  # 16
         #
         # 1d: unit vectors from adjacent residues to the current residue
@@ -145,13 +137,9 @@
         f_in[1].append(geom_s["bond_vector"][1][1])
         f_in[1].append(geom_s["bond_vector"][2][0])
         f_in[1].append(geom_s["bond_vector"][2][1])
-<<<<<<< HEAD
         f_in[1] = torch.as_tensor(
             np.concatenate(f_in[1], axis=1), dtype=self.dtype
         )  # 4x1o = 12
-=======
-        f_in[1] = torch.cat(f_in[1], dim=1)  # 4x1o = 12
->>>>>>> 42b37faf
         n_vector = int(f_in[1].size(1) // 3)  # 4
         #
         f_in = torch.cat(
@@ -168,27 +156,17 @@
             data.f_in = f_in
         data.f_in_Irreps = f"{n_scalar}x0e + {n_vector}x1o"
         #
-<<<<<<< HEAD
         global_frame = torch.as_tensor(geom_s["pca"], dtype=self.dtype).reshape(-1)
-=======
-        global_frame = geom_s["pca"].reshape(-1)
->>>>>>> 42b37faf
         data.global_frame = global_frame.repeat(cg.n_residue, 1)
         #
         data.chain_index = torch.as_tensor(cg.chain_index, dtype=int)
         data.residue_type = torch.as_tensor(cg.residue_index, dtype=torch.long)
         data.continuous = torch.as_tensor(cg.continuous, dtype=self.dtype)
         #
-<<<<<<< HEAD
         data.atomic_radius = torch.as_tensor(cg.atomic_radius, dtype=self.dtype)
+        data.atomic_mass = torch.as_tensor(cg.atomic_mass, dtype=self.dtype)
         data.output_atom_mask = torch.as_tensor(cg.atom_mask, dtype=self.dtype)
         data.output_xyz = torch.as_tensor(cg.R[frame_index], dtype=self.dtype)
-=======
-        data.atomic_radius = torch.as_tensor(cg.atomic_radius, dtype=DTYPE)
-        data.atomic_mass = torch.as_tensor(cg.atomic_mass, dtype=DTYPE)
-        data.output_atom_mask = torch.as_tensor(cg.atom_mask, dtype=DTYPE)
-        data.output_xyz = torch.as_tensor(cg.R[frame_index], dtype=DTYPE)
->>>>>>> 42b37faf
         #
         if self.get_structure_information:
             cg.get_structure_information()
